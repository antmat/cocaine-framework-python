#
#    Copyright (c) 2014+ Anton Tyurin <noxiouz@yandex.ru>
#    Copyright (c) 2014+ Evgeny Safronov <division494@gmail.com>
#    Copyright (c) 2011-2014 Other contributors as noted in the AUTHORS file.
#
#    This file is part of Cocaine.
#
#    Cocaine is free software; you can redistribute it and/or modify
#    it under the terms of the GNU Lesser General Public License as published
#    by the Free Software Foundation; either version 3 of the License, or
#    (at your option) any later version.
#
#    Cocaine is distributed in the hope that it will be useful,
#    but WITHOUT ANY WARRANTY; without even the implied warranty of
#    MERCHANTABILITY or FITNESS FOR A PARTICULAR PURPOSE. See the
#    GNU Lesser General Public License for more details.
#
#    You should have received a copy of the GNU Lesser General Public License
#    along with this program. If not, see <http://www.gnu.org/licenses/>.
#


<<<<<<< HEAD
=======
from .base import Service

>>>>>>> f28db2bb
__all__ = ["Service"]<|MERGE_RESOLUTION|>--- conflicted
+++ resolved
@@ -20,9 +20,6 @@
 #
 
 
-<<<<<<< HEAD
-=======
 from .base import Service
 
->>>>>>> f28db2bb
 __all__ = ["Service"]